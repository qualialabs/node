--- conflicted
+++ resolved
@@ -1,4 +1,3 @@
-<<<<<<< HEAD
 2013.05.13, Version 0.11.2 (Unstable)
 
 * uv: Upgrade to 0.11.2
@@ -59,8 +58,9 @@
 * build: allow building with dtrace on osx (Dave Pacheco)
 
 * zlib: allow passing options to convenience methods (Kyle Robinson Young)
-=======
-2013.06.04, Version 0.10.10 (Stable)
+
+
+2013.06.04, Version 0.10.10 (Stable), 25e51c396aa23018603baae2b1d9390f5d9db496
 
 * uv: Upgrade to 0.10.10
 
@@ -69,7 +69,6 @@
 * url: Properly parse certain oddly formed urls (isaacs)
 
 * stream: unshift('') is a noop (isaacs)
->>>>>>> e0519ace
 
 
 2013.05.30, Version 0.10.9 (Stable), 878ffdbe6a8eac918ef3a7f13925681c3778060b
