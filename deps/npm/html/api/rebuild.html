--- conflicted
+++ resolved
@@ -22,11 +22,7 @@
 
 <p>See <code>npm help build</code></p>
 </div>
-<<<<<<< HEAD
-<p id="footer">rebuild &mdash; npm@1.1.18</p>
-=======
-<p id="footer">rebuild &mdash; npm@1.1.21</p>
->>>>>>> 992e3464
+<p id="footer">rebuild &mdash; npm@1.1.0-2</p>
 <script>
 ;(function () {
 var wrapper = document.getElementById("wrapper")
