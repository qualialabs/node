--- conflicted
+++ resolved
@@ -25,11 +25,7 @@
 
 <p>If no arguments are supplied, then npm packs the current package folder.</p>
 </div>
-<<<<<<< HEAD
-<p id="footer">pack &mdash; npm@1.2.12</p>
-=======
 <p id="footer">pack &mdash; npm@1.2.14</p>
->>>>>>> 80fb5809
 <script>
 ;(function () {
 var wrapper = document.getElementById("wrapper")
